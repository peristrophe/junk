--- conflicted
+++ resolved
@@ -3,24 +3,18 @@
     <style type="text/css">
       .expand { margin: 0; padding: 0; }
       .caption1 { text-align: center; }
-<<<<<<< HEAD
       .grid { overflow: hidden; width: 100%; list-style: none; }
       .cell { float: left; text-align: center; width: 640px; }
       iframe { width: 100%; height: 360px; border: none; }
-=======
-      .grid { width: 100%; display: table; table-layout: fixed; }
-      .cell { display: table-cell; vertical-align: middle; }
-      iframe { width: 100%; height: 400px; border: none; }
->>>>>>> 23cb03b6
     </style>
   </head>
   <body class="expand">
     <h1 class="caption1">prestoジョブのキュー待機時間ヒストグラム</h1>
     <ul class="grid expand">
-      <li class="cell expand"><iframe src="histogram.html?title=2019%2D01%2D15%20%2F%2009%3A00%3A00%20%2D%2021%3A59%3A59&gid=2119660784" class="framebox inherit-locale" seamless></iframe></li>
-      <li class="cell expand"><iframe src="histogram.html?title=2019%2D01%2D07%20%2F%2009%3A00%3A00%20%2D%2021%3A59%3A59&gid=800553782" class="framebox inherit-locale" seamless></iframe></li>
-      <li class="cell expand"><iframe src="histogram.html?title=2019%2D01%2D15%20%2F%2010%3A00%3A00%20%2D%2010%3A59%3A59&gid=313252039" class="framebox inherit-locale" seamless></iframe></li>
-      <li class="cell expand"><iframe src="histogram.html?title=2019%2D01%2D07%20%2F%2010%3A00%3A00%20%2D%2010%3A59%3A59&gid=1032805504" class="framebox inherit-locale" seamless></iframe></li>
+      <li class="cell expand"><iframe src="histogram.html?title=2019%2D01%2D15%20%2F%2009%3A00%3A00%20%2D%2021%3A59%3A59&gid=2119660784" seamless></iframe></li>
+      <li class="cell expand"><iframe src="histogram.html?title=2019%2D01%2D07%20%2F%2009%3A00%3A00%20%2D%2021%3A59%3A59&gid=800553782" seamless></iframe></li>
+      <li class="cell expand"><iframe src="histogram.html?title=2019%2D01%2D15%20%2F%2010%3A00%3A00%20%2D%2010%3A59%3A59&gid=313252039" seamless></iframe></li>
+      <li class="cell expand"><iframe src="histogram.html?title=2019%2D01%2D07%20%2F%2010%3A00%3A00%20%2D%2010%3A59%3A59&gid=1032805504" seamless></iframe></li>
     </ul>
   </body>
 </html>